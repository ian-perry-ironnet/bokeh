--- conflicted
+++ resolved
@@ -160,11 +160,9 @@
     model = collections[type].get(id)
   catch error
     console.log(type, id)
-<<<<<<< HEAD
-=======
   #return collections[type].get(id)
->>>>>>> 3fcf8ce4
   return  model
+
 Continuum.resolve_ref = resolve_ref
 
 get_collections = (names) ->
