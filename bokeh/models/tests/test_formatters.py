--- conflicted
+++ resolved
@@ -14,9 +14,7 @@
 
     function_wrapper = formatter.code.replace(js_code, '')
 
-<<<<<<< HEAD
     assert function_wrapper == "function (seconds) {return formatter(seconds)};"
-    assert formatter.lang == "javascript"
 
 def test_functickformatter_from_py_func_with_args():
 
@@ -32,7 +30,6 @@
 
     assert function_wrapper == "function (seconds) {return formatter(seconds, x)};"
     assert formatter.args['x'] is slider
-    assert formatter.lang == "javascript"
 
 def test_functickformatter_bad_pyfunc_formats():
     def missing_positional_arg():
@@ -48,7 +45,4 @@
     def too_many_positional_arguments(x, y):
         return None
     with pytest.raises(ValueError):
-        FuncTickFormatter.from_py_func(missing_positional_arg)
-=======
-    assert function_wrapper == "function (seconds) {return formatter(seconds)};"
->>>>>>> 08b3038e
+        FuncTickFormatter.from_py_func(missing_positional_arg)