--- conflicted
+++ resolved
@@ -381,29 +381,8 @@
     @deprecated("Bokeh 0.11", "bokeh.io.show")
     def show(self):
         import bokeh.io
-<<<<<<< HEAD
         bokeh.io.show(self)
 
-    @property
-    def width(self):
-        warnings.warn("Chart property 'width' was deprecated in 0.11 \
-            and will be removed in the future.")
-        return self.plot_width
-
-    @width.setter
-    def width(self, width):
-        self.plot_width = width
-
-    @property
-    def height(self):
-        warnings.warn("Chart property 'height' was deprecated in 0.11 \
-            and will be removed in the future.")
-        return self.plot_height
-
-    @height.setter
-    def height(self, height):
-        self.plot_height = height
-
     annular_wedge = _glyph_function(glyphs.AnnularWedge)
 
     annulus = _glyph_function(glyphs.Annulus)
@@ -468,7 +447,4 @@
 
     wedge = _glyph_function(glyphs.Wedge)
 
-    x = _glyph_function(markers.X)
-=======
-        bokeh.io.show(self)
->>>>>>> 8df819f1
+    x = _glyph_function(markers.X)