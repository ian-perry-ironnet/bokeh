--- conflicted
+++ resolved
@@ -24,16 +24,10 @@
 
 describe "PlotCanvas.Model", ->
 
-<<<<<<< HEAD
-  it "should set the responsive mode to box by default", ->
-    pp = new Plot({x_range: new DataRange1d(), y_range: new DataRange1d()})
-    p = pp.plot_canvas
-    expect(p.responsive).to.be.equal 'stretch_both'
-=======
   it "should set the sizing_mode to box by default", ->
-    p = new PlotCanvas({x_range: new DataRange1d(), y_range: new DataRange1d()})
+    pp = new Plot({x_range: new DataRange1d(), y_range: new DataRange1d()})
+    p = pp.plot_canvas
     expect(p.sizing_mode).to.be.equal 'stretch_both'
->>>>>>> 06895846
 
   it "should have a four LayoutCanvases after document is attached is called", ->
     pp = new Plot({x_range: new DataRange1d(), y_range: new DataRange1d()})
