--- conflicted
+++ resolved
@@ -33,19 +33,13 @@
         did_hit = sm.select(r_views, geometry, final, append)
 
         if did_hit and callback?
-          cb_data.source = ds
+          cb_data.source = sm.source
           if isFunction(callback)
-<<<<<<< HEAD
-            callback(sm.source, cb_data)
-          else
-            callback.execute(sm.source, cb_data)
-=======
             callback(@, cb_data)
           else
             callback.execute(@, cb_data)
 
       @_emit_selection_event(geometry)
->>>>>>> ae7af9a1
 
       @plot_view.push_state('tap', {selection: @plot_view.get_selection()})
 
@@ -55,17 +49,11 @@
         did_hit = sm.inspect(@plot_view.renderer_views[r.id], geometry)
 
         if did_hit and callback?
-          cb_data.source = ds
+          cb_data.source = sm.source
           if isFunction(callback)
-<<<<<<< HEAD
-            callback(sm.source, cb_data)
-          else
-            callback.execute(sm.source, cb_data)
-=======
             callback(@, cb_data)
           else
             callback.execute(@, cb_data)
->>>>>>> ae7af9a1
 
     return null
 
