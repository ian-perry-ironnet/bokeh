--- conflicted
+++ resolved
@@ -69,34 +69,12 @@
     preludePath: preludePath
     prelude: preludeText
   }
-
-<<<<<<< HEAD
-  preludePath = path.resolve("./src/js/plugin-prelude.js")
-  preludeText = fs.readFileSync(preludePath, { encoding: 'utf8' })
-
-  widgetsOpts = {
-    entries: [path.resolve(path.join(paths.buildDir.jsTree, 'models/widgets/main.js'))]
-    extensions: [".js"]
-    debug: true
-    preludePath: preludePath
-    prelude: preludeText
-  }
-
   bokehjs = browserify(bokehjsOpts)
-  widgets = browserify(widgetsOpts)
-
-  bokehjsLabels = {}
-  widgetsLabels = {}
-=======
-  bokehjs = browserify(bokehjsOpts)
-  bokehjs.exclude("coffee-script")
-
   labels = {}
->>>>>>> 146540c5
 
   buildBokehjs = (next) ->
     if argv.verbose then util.log("Building bokehjs")
-    bokehjsLabels = namedLabeler(bokehjs, {})
+    labels.bokehjs = namedLabeler(bokehjs, {})
     bokehjs
       .bundle()
       .pipe(source(paths.coffee.bokehjs.destination.full))
@@ -114,33 +92,46 @@
       .pipe(gulp.dest(paths.buildDir.js))
       .on 'end', () -> next()
 
-<<<<<<< HEAD
-  buildWidgets = (next) ->
-    if argv.verbose then util.log("Building widgets")
-    widgetsLabels = namedLabeler(widgets, bokehjsLabels)
-    for own file, name of bokehjsLabels
-      widgets.external(file) if name != "_process"
-    widgets
-      .bundle()
-      .pipe(source(paths.coffee.widgets.destination.full))
-      .pipe(buffer())
-      .pipe(sourcemaps.init({loadMaps: true}))
-      # This solves a conflict when requirejs is loaded on the page. Backbone
-      # looks for `define` before looking for `module.exports`, which eats up
-      # our backbone.
-      .pipe change (content) ->
-        "(function() { var define = undefined; return #{content} })()"
-      .pipe(insert.append(license))
-      .pipe(sourcemaps.write('./'))
-      .pipe(gulp.dest(paths.buildDir.js))
-      .on 'end', () -> next()
+  pluginPreludePath = path.resolve("./src/js/plugin-prelude.js")
+  pluginPreludeText = fs.readFileSync(pluginPreludePath, { encoding: 'utf8' })
+
+  mkBuildPlugin = (plugin_name, main) ->
+    return (next) ->
+      if argv.verbose then util.log("Building #{plugin_name}")
+      pluginOpts = {
+        entries: [path.resolve(path.join(paths.buildDir.jsTree, main))]
+        extensions: [".js"]
+        debug: true
+        preludePath: pluginPreludePath
+        prelude: pluginPreludeText
+      }
+      plugin = browserify(pluginOpts)
+      labels[plugin_name] = namedLabeler(plugin, labels)
+      for own file, name of labels.bokehjs
+        plugin.external(file) if name != "_process"
+      plugin
+        .bundle()
+        .pipe(source(paths.coffee[plugin_name].destination.full))
+        .pipe(buffer())
+        .pipe(sourcemaps.init({loadMaps: true}))
+        # This solves a conflict when requirejs is loaded on the page. Backbone
+        # looks for `define` before looking for `module.exports`, which eats up
+        # our backbone.
+        .pipe change (content) ->
+          "(function() { var define = undefined; return #{content} })()"
+        .pipe(insert.append(license))
+        .pipe(sourcemaps.write('./'))
+        .pipe(gulp.dest(paths.buildDir.js))
+        .on 'end', () -> next()
+
+  buildAPI = mkBuildPlugin("api", "api.js")
+
+  buildWidgets = mkBuildPlugin("widgets", 'models/widgets/main.js')
 
   writeLabels = (next) ->
-    getModules = (labels) -> _.sortBy(_.values(labels), (module) -> module)
-    data = {
-      bokehjs: getModules(bokehjsLabels)
-      widgets: getModules(widgetsLabels)
-    }
+    data = {}
+    for own name, module_labels of labels
+      data[name] = _.sortBy(_.values(module_labels), (module) -> module)
     modulesPath = path.join(paths.buildDir.js, "modules.json")
     fs.writeFile(modulesPath, JSON.stringify(data), () -> next())
 
@@ -167,56 +158,11 @@
       .pipe(gulp.dest(paths.buildDir.js))
       .on 'end', () -> next()
 
-  buildBokehjs(() -> buildWidgets(() -> writeLabels(() -> buildCompiler(cb))))
+  buildBokehjs(() -> buildAPI(() -> buildWidgets(() -> writeLabels(() -> buildCompiler(cb)))))
   null # XXX: this is extremely important to allow cb() to work
 
 gulp.task "scripts:minify", ->
-  tasks = [paths.coffee.bokehjs, paths.coffee.widgets].map (entry) ->
-=======
-  pluginPreludePath = path.resolve("./src/js/plugin-prelude.js")
-  pluginPreludeText = fs.readFileSync(pluginPreludePath, { encoding: 'utf8' })
-
-  mkBuildPlugin = (plugin_name, main) ->
-    return (next) ->
-      if argv.verbose then util.log("Building #{plugin_name}")
-      pluginOpts = {
-        entries: [path.resolve(path.join(paths.buildDir.jsTree, main))]
-        extensions: [".js"]
-        debug: true
-        preludePath: pluginPreludePath
-        prelude: pluginPreludeText
-      }
-      plugin = browserify(pluginOpts)
-      namedLabeler(plugin, labels)
-      for own file, name of labels
-        plugin.external(file) if name != "_process"
-      plugin
-        .bundle()
-        .pipe(source(paths.coffee[plugin_name].destination.full))
-        .pipe(buffer())
-        .pipe(sourcemaps.init({loadMaps: true}))
-        # This solves a conflict when requirejs is loaded on the page. Backbone
-        # looks for `define` before looking for `module.exports`, which eats up
-        # our backbone.
-        .pipe change (content) ->
-          "(function() { var define = undefined; return #{content} })()"
-        .pipe(insert.append(license))
-        .pipe(sourcemaps.write('./'))
-        .pipe(gulp.dest(paths.buildDir.js))
-        .on 'end', () -> next()
-
-  buildAPI = mkBuildPlugin("api", "api.js")
-
-  buildWidgets = mkBuildPlugin("widgets", 'models/widgets/main.js')
-
-  buildCompiler = mkBuildPlugin("compiler", 'compiler/main.js')
-
-  buildBokehjs(() -> buildAPI(() -> buildWidgets(() -> buildCompiler(cb))))
-  null # XXX: this is extremely important to allow cb() to work
-
-gulp.task "scripts:minify", ->
-  tasks = [paths.coffee.bokehjs, paths.coffee.api, paths.coffee.widgets, paths.coffee.compiler].map (entry) ->
->>>>>>> 146540c5
+  tasks = [paths.coffee.bokehjs, paths.coffee.api, paths.coffee.widgets].map (entry) ->
     gulp.src(entry.destination.fullWithPath)
       .pipe(rename((path) -> path.basename += '.min'))
       .pipe(uglify({ output: {comments: /^!|copyright|license|\(c\)/i} }))
