{
  "name": "bokehjs",
  "version": "0.9.3",
  "description": "Interactive, novel data visualization",
  "keywords": [
    "bokeh",
    "datavis",
    "dataviz",
    "visualization",
    "plotting",
    "plot",
    "graph"
  ],
  "license": "BSD-3-Clause",
  "repository": {
    "type": "git",
    "url": "git://github.com/bokeh/bokeh.git"
  },
  "devDependencies": {
    "backbone": "^1.1.0",
    "browserify": "^6.2.0",
    "browserify-eco": "^0.2.4",
    "browserify-shim": "^3.8.0",
    "Canteen": "git+https://github.com/platfora/Canteen.git#f1182e3396e76e0acb32849823ac4b4f404d6a72",
    "chai": "^2.2.0",
<<<<<<< HEAD
    "coffee-script": "^1.9.3",
=======
    "cheerio": "^0.19.0",
    "coffee-script": "^1.9.1",
>>>>>>> 70455c46
    "coffeeify": "^0.7.0",
    "del": "^1.1.1",
    "eco": "^1.1.0-rc-3",
    "gulp": "^3.8.10",
    "gulp-change": "^1.0.0",
    "gulp-coffeeify": "^0.1.2",
    "gulp-eco-template": "^0.1.0",
    "gulp-less": "^3.0.2",
    "gulp-mocha": "^2.0.0",
    "gulp-rename": "^1.2.0",
    "gulp-sourcemaps": "^1.5.2",
    "gulp-task-listing": "^1.0.0",
    "gulp-uglify": "^1.2.0",
    "gulp-uglifycss": "^1.0.4",
    "gulp-util": "^3.0.4",
    "hammerjs": "^2.0.4",
    "mocha": "^2.2.5",
    "mocha-jsdom": "^1.0.0",
    "phantomjs": "^1.9.7",
    "run-sequence": "^1.0.0",
    "sandboxed-module": "^2.0.0",
    "sinon": "^1.15.4",
    "sinon-chai": "^2.8.0",
    "through": "^2.3.6",
    "underscore": "^1.5.2",
    "vinyl-buffer": "^1.0.0",
    "vinyl-source-stream": "^1.1.0",
    "vinyl-transform": "^1.0.0",
    "yargs": "^3.11.0",
    "through2": "^2.0.0",
    "shasum": "^1.0.1"

  },
  "browserify": {
    "extensions": [
      "coffee",
      "js",
      "eco"
    ],
    "transform": []
  },
  "browser": {
    "bootstrap/button": "./src/vendor/bootstrap-3.1.1/js/button.js",
    "bootstrap/dropdown": "./src/vendor/bootstrap-3.1.1/js/dropdown.js",
    "bootstrap/modal": "./src/vendor/bootstrap-3.1.1/js/modal.js",
    "bootstrap/tab": "./src/vendor/bootstrap-3.1.1/js/tab.js",
    "slick_grid/slick.grid": "./src/vendor/slick-grid-2.1.0/slick.grid.js",
    "slick_grid/plugins/slick.rowselectionmodel": "./src/vendor/slick-grid-2.1.0/plugins/slick.rowselectionmodel.js",
    "slick_grid/plugins/slick.checkboxselectcolumn": "./src/vendor/slick-grid-2.1.0/plugins/slick.checkboxselectcolumn.js",
    "jqrangeslider/jQDateRangeSlider": "./src/vendor/jqrangeslider-5.7.0/jQDateRangeSlider.js",
    "jquery_event_drag": "./src/vendor/jquery-event-2.2/jquery.event.drag.js",
    "jquery_event_drop": "./src/vendor/jquery-event-2.2/jquery.event.drop.js",
    "gear_utils": "./src/vendor/gear-utils/gear-utils.js",
    "kiwi": "./src/vendor/kiwi/kiwi.js",
    "Canteen": "./node_modules/Canteen/build/canteen.js"
  },
  "browserify-shim": {},
  "dependencies": {
    "jquery": "^2.1.1",
    "jquery-mousewheel": "^3.1.12",
    "jquery-ui": "^1.10.5",
    "jsnlog": "^2.7.5",
    "mathutils": "0.0.1",
    "rbush": "^1.3.5",
    "sprintf": "^0.1.5",
    "timezone": "0.0.38",
    "coffee-script": "^1.9.3"
  }
}<|MERGE_RESOLUTION|>--- conflicted
+++ resolved
@@ -23,12 +23,8 @@
     "browserify-shim": "^3.8.0",
     "Canteen": "git+https://github.com/platfora/Canteen.git#f1182e3396e76e0acb32849823ac4b4f404d6a72",
     "chai": "^2.2.0",
-<<<<<<< HEAD
+    "cheerio": "^0.19.0",
     "coffee-script": "^1.9.3",
-=======
-    "cheerio": "^0.19.0",
-    "coffee-script": "^1.9.1",
->>>>>>> 70455c46
     "coffeeify": "^0.7.0",
     "del": "^1.1.1",
     "eco": "^1.1.0-rc-3",
