"""Setup script for Bokeh."""

#-----------------------------------------------------------------------------
# Copyright (c) 2012 - 2014, Continuum Analytics, Inc. All rights reserved.
#
# Powered by the Bokeh Development Team.
#
# The full license is in the file LICENCE.txt, distributed with this software.
#-----------------------------------------------------------------------------

#-----------------------------------------------------------------------------
# Imports
#-----------------------------------------------------------------------------

from __future__ import print_function

# Stdlib imports
import os, platform, re, shutil, site, subprocess, sys, time
from os.path import abspath, dirname, exists, isdir, join, realpath, relpath

try:
    import colorama
    def bright(text): return "%s%s%s" % (colorama.Style.BRIGHT, text, colorama.Style.RESET_ALL)
    def dim(text): return "%s%s%s" % (colorama.Style.DIM, text, colorama.Style.RESET_ALL)
    def white(text): return "%s%s%s" % (colorama.Fore.WHITE, text, colorama.Style.RESET_ALL)
    def blue(text): return "%s%s%s" % (colorama.Fore.BLUE, text, colorama.Style.RESET_ALL)
    def red(text): return "%s%s%s" % (colorama.Fore.RED, text, colorama.Style.RESET_ALL)
    def green(text): return "%s%s%s" % (colorama.Fore.GREEN, text, colorama.Style.RESET_ALL)
    def yellow(text): return "%s%s%s" % (colorama.Fore.YELLOW, text, colorama.Style.RESET_ALL)
except ImportError:
    def bright(text): return text
    def dim(text): return text
    def white(text) : return text
    def blue(text) : return text
    def red(text) : return text
    def green(text) : return text
    def yellow(text) : return text

if 'nightly' in sys.argv:
    from setuptools import setup
    sys.argv.remove('nightly')

    with open('__conda_version__.txt', 'r') as f:
        version = f.read().rstrip()

    vers_file = os.path.join('bokeh', '__conda_version__.py')
    with open(vers_file, 'w') as f:
        f.write("conda_version=" + "'" + version + "'")

else:
    from distutils.core import setup

from distutils import dir_util

# Our own imports
import versioneer

# -----------------------------------------------------------------------------
# Globals and constants
# -----------------------------------------------------------------------------

ROOT = dirname(realpath(__file__))
BOKEHJSROOT = join(ROOT, 'bokehjs')
BOKEHJSBUILD = join(BOKEHJSROOT, 'build')
CSS = join(BOKEHJSBUILD, 'css')
JS = join(BOKEHJSBUILD, 'js')

SERVER = join(ROOT, 'bokeh/server')

if sys.version_info[0] < 3:
    input = raw_input

# -----------------------------------------------------------------------------
# Local utilities
# -----------------------------------------------------------------------------

versioneer.versionfile_source = 'bokeh/_version.py'
versioneer.versionfile_build = 'bokeh/_version.py'
versioneer.tag_prefix = ''  # tags are like 1.2.0
versioneer.parentdir_prefix = 'Bokeh-'  # dirname like 'myproject-1.2.0'

# -----------------------------------------------------------------------------
# Classes and functions
# -----------------------------------------------------------------------------

package_data = []


def package_path(path, filters=()):
    if not os.path.exists(path):
        raise RuntimeError("packaging non-existent path: %s" % path)
    elif os.path.isfile(path):
        package_data.append(relpath(path, 'bokeh'))
    else:
        for path, dirs, files in os.walk(path):
            path = relpath(path, 'bokeh')
            for f in files:
                if not filters or f.endswith(filters):
                    package_data.append(join(path, f))
# You can't install Bokeh in a virtualenv because the lack of getsitepackages()
# This is an open bug: https://github.com/pypa/virtualenv/issues/355
# And this is an intended PR to fix it: https://github.com/pypa/virtualenv/pull/508
# Workaround to fix our issue: https://github.com/bokeh/bokeh/issues/378


def getsitepackages():
    """Returns a list containing all global site-packages directories
    (and possibly site-python)."""

    _is_64bit = (getattr(sys, 'maxsize', None) or getattr(sys, 'maxint')) > 2**32
    _is_pypy = hasattr(sys, 'pypy_version_info')
    _is_jython = sys.platform[:4] == 'java'

    prefixes = [sys.prefix, sys.exec_prefix]

    sitepackages = []
    seen = set()

    for prefix in prefixes:
        if not prefix or prefix in seen:
            continue
        seen.add(prefix)

        if sys.platform in ('os2emx', 'riscos') or _is_jython:
            sitedirs = [os.path.join(prefix, "Lib", "site-packages")]
        elif _is_pypy:
            sitedirs = [os.path.join(prefix, 'site-packages')]
        elif sys.platform == 'darwin' and prefix == sys.prefix:
            if prefix.startswith("/System/Library/Frameworks/"):  # Apple's Python
                sitedirs = [os.path.join("/Library/Python", sys.version[:3], "site-packages"),
                            os.path.join(prefix, "Extras", "lib", "python")]

            else:  # any other Python distros on OSX work this way
                sitedirs = [os.path.join(prefix, "lib",
                            "python" + sys.version[:3], "site-packages")]

        elif os.sep == '/':
            sitedirs = [os.path.join(prefix,
                                     "lib",
                                     "python" + sys.version[:3],
                                     "site-packages"),
                        os.path.join(prefix, "lib", "site-python"),
                        ]
            lib64_dir = os.path.join(prefix, "lib64", "python" + sys.version[:3], "site-packages")
            if (os.path.exists(lib64_dir) and
                os.path.realpath(lib64_dir) not in [os.path.realpath(p) for p in sitedirs]):
                if _is_64bit:
                    sitedirs.insert(0, lib64_dir)
                else:
                    sitedirs.append(lib64_dir)
            try:
                # sys.getobjects only available in --with-pydebug build
                sys.getobjects
                sitedirs.insert(0, os.path.join(sitedirs[0], 'debug'))
            except AttributeError:
                pass
            # Debian-specific dist-packages directories:
            sitedirs.append(os.path.join(prefix, "local/lib",
                                         "python" + sys.version[:3],
                                         "dist-packages"))
            sitedirs.append(os.path.join(prefix, "lib",
                                         "python" + sys.version[:3],
                                         "dist-packages"))
            if sys.version_info[0] >= 3:
                sitedirs.append(os.path.join(prefix, "lib",
                                             "python" + sys.version[0],
                                             "dist-packages"))
            sitedirs.append(os.path.join(prefix, "lib", "dist-python"))
        else:
            sitedirs = [prefix, os.path.join(prefix, "lib", "site-packages")]
        if sys.platform == 'darwin':
            # for framework builds *only* we add the standard Apple
            # locations. Currently only per-user, but /Library and
            # /Network/Library could be added too
            if 'Python.framework' in prefix:
                home = os.environ.get('HOME')
                if home:
                    sitedirs.append(
                        os.path.join(home,
                                     'Library',
                                     'Python',
                                     sys.version[:3],
                                     'site-packages'))
        for sitedir in sitedirs:
            sitepackages.append(os.path.abspath(sitedir))

    sitepackages = [p for p in sitepackages if os.path.isdir(p)]
    return sitepackages


def check_remove_bokeh_install(site_packages):
    bokeh_path = join(site_packages, "bokeh")
    if not (exists(bokeh_path) and isdir(bokeh_path)):
        return
    prompt = "Found existing bokeh install: %s\nRemove it? [y|N] " % bokeh_path
    val = input(prompt)
    if val == "y":
        print("Removing old bokeh install...", end=" ")
        try:
            shutil.rmtree(bokeh_path)
            print("Done")
        except (IOError, OSError):
            print("Unable to remove old bokeh at %s, exiting" % bokeh_path)
            sys.exit(-1)
    else:
        print("Not removing old bokeh install")
        sys.exit(1)


def remove_bokeh_pth(path_file):
    if exists(path_file):
        try:
            os.remove(path_file)
        except (IOError, OSError):
            print("Unable to remove old path file at %s, exiting" % path_file)
            sys.exit(-1)
        return True
    return False

BUILD_EXEC_FAIL_MSG = bright(red("Failed.")) + """

ERROR: subprocess.Popen(%r) failed to execute:

    %s

Have you run `npm install` from the bokehjs subdirectory?
For more information, see the Dev Guide:

    http://bokeh.pydata.org/en/latest/docs/dev_guide.html
"""

BUILD_FAIL_MSG = bright(red("Failed.")) + """

ERROR: 'gulp build' returned error message:
%s
"""

BUILD_SIZE_FAIL_MSG = """
ERROR: could not determine sizes:

    %s
"""

BUILD_SUCCESS_MSG = bright(green("Success!")) + """

Build output:

%s"""

def build_js():
    print("Building BokehJS... ", end="")
    sys.stdout.flush()
    os.chdir('bokehjs')

    if sys.platform != "win32":
        cmd = [join('node_modules', '.bin', 'gulp'), 'build']
    else:
        cmd = [join('node_modules', '.bin', 'gulp.cmd'), 'build']

    t0 = time.time()
    try:
        proc = subprocess.Popen(cmd, stdout=subprocess.PIPE, stderr=subprocess.PIPE)
    except OSError as e:
        print(BUILD_EXEC_FAIL_MSG % (cmd, e))
        sys.exit(1)
    finally:
        os.chdir('..')

    result = proc.wait()
    t1 = time.time()

    if result != 0:
        indented_msg = ""
        msg = proc.stderr.read().decode('ascii', errors='ignore')
        msg = "\n".join(["    " + x for x in msg.split("\n")])
        print(BUILD_FAIL_MSG % red(msg))
        sys.exit(1)

    indented_msg = ""
    msg = proc.stdout.read().decode('ascii', errors='ignore')
    pat = re.compile(r"(\[.*\]) (.*)", re.DOTALL)
    for line in msg.strip().split("\n"):
        stamp, txt = pat.match(line).groups()
        indented_msg += "   " + dim(green(stamp)) + " " + dim(txt) + "\n"
    msg = "\n".join(["    " + x for x in msg.split("\n")])
    print(BUILD_SUCCESS_MSG % indented_msg)
    print("Build time: %s" % bright(yellow("%0.1f seconds" % (t1-t0))))
    print()
    print("Build artifact sizes:")
    try:
        blddir = join("bokehjs", "build")
        bkjs_size = os.stat(join(blddir, "js", "bokeh.js")).st_size / 2**10
        bkjs_min_size = os.stat(join(blddir, "js", "bokeh.min.js")).st_size / 2**10
        bkcss_size = os.stat(join(blddir, "css", "bokeh.css")).st_size / 2**10
        bkcss_min_size = os.stat(join(blddir, "css", "bokeh.min.css")).st_size / 2**10
        print("  - bokeh.js      : %6.1f KB" % bkjs_size)
        print("  - bokeh.css     : %6.1f KB" % bkcss_size)
        print("  - bokeh.min.js  : %6.1f KB" % bkjs_min_size)
        print("  - bokeh.min.css : %6.1f KB" % bkcss_min_size)
    except Exception as e:
        print(BUILD_SIZE_FAIL_MSG % e)


def install_js():
    target_jsdir = join(SERVER, 'static', 'js')
    target_cssdir = join(SERVER, 'static', 'css')

    STATIC_ASSETS = [
        join(JS, 'bokeh.js'),
        join(JS, 'bokeh.min.js'),
        join(CSS, 'bokeh.css'),
        join(CSS, 'bokeh.min.css'),
    ]
    if not all([exists(a) for a in STATIC_ASSETS]):
        print("""
ERROR: Cannot install BokehJS: files missing in `./bokehjs/build`.


Please build BokehJS by running setup.py with the `--build_js` option.
  Dev Guide: http://bokeh.pydata.org/docs/dev_guide.html#bokehjs.
""")
        sys.exit(1)

    if exists(target_jsdir):
        shutil.rmtree(target_jsdir)
    shutil.copytree(JS, target_jsdir)

    if exists(target_cssdir):
        shutil.rmtree(target_cssdir)
    shutil.copytree(CSS, target_cssdir)


def clean():
    print("Removing prior-built items...", end=" ")

    build_dir = 'build/lib/bokeh'
    if os.path.exists(build_dir):
        dir_util.remove_tree(build_dir)

    for root, dirs, files in os.walk('.'):
        for item in files:
            if item.endswith('.pyc'):
                os.remove(os.path.join(root, item))

    print("Done")


def get_user_jsargs():
    print("""
Bokeh includes a JavaScript library (BokehJS) that has its own
build process. How would you like to handle BokehJS:

1) build and install fresh BokehJS
2) install last built BokehJS from bokeh/bokehjs/build
""")
    mapping = {"1": True, "2": False}
    value = input("Choice? ")
    while value not in mapping:
        print("Input '%s' not understood. Valid choices: 1, 2\n" % value)
        value = input("Choice? ")
    return mapping[value]


def parse_jsargs():
    options = ('install', 'develop', 'sdist', 'egg_info', 'build')
    installing = any(arg in sys.argv for arg in options)

    if '--build_js' in sys.argv:
        if not installing:
            print("Error: Option '--build_js' only valid with 'install', 'develop', 'sdist', or 'build', exiting.")
            sys.exit(1)
        jsbuild = True
        sys.argv.remove('--build_js')

    elif '--install_js' in sys.argv:
        # Note that --install_js can be used by itself (without sdist/install/develop)
        jsbuild = False
        sys.argv.remove('--install_js')

    else:
        if installing:
            jsbuild = get_user_jsargs()
        else:
            jsbuild = False

    return jsbuild

# -----------------------------------------------------------------------------
# Main script
# -----------------------------------------------------------------------------

# Aliases for build_js and install_js

for i in range(len(sys.argv)):
    if sys.argv[i] == '--build-js':
        sys.argv[i] = '--build_js'
    if sys.argv[i] == '--install-js':
        sys.argv[i] = '--install_js'

# Set up this checkout or source archive with the right BokehJS files.

if sys.version_info[:2] < (2, 6):
    raise RuntimeError("Bokeh requires python >= 2.6")

# Lightweight command to only install js and nothing more - developer mode
if len(sys.argv) == 2 and sys.argv[-1] == '--install_js':
    install_js()
    sys.exit(0)

# check for 'sdist' and make sure we always do a BokehJS build when packaging
if "sdist" in sys.argv:
    if "--install_js" in sys.argv:
        print("Removing '--install_js' incompatible with 'sdist'")
        sys.argv.remove('--install_js')
    if "--build_js" not in sys.argv:
        print("Adding '--build_js' required for 'sdist'")
        sys.argv.append('--build_js')


# check for package install, set jsinstall to False to skip prompt
jsinstall = True
if not exists(join(ROOT, 'MANIFEST.in')):
    if "--build_js" in sys.argv or "--install_js" in sys.argv:
        print("BokehJS source code is not shipped in sdist packages; "
              "building/installing from the bokehjs source directory is disabled. "
              "To build or develop BokehJS yourself, you must clone the full "
              "Bokeh repository from https://github.com/bokeh/bokeh")
        if "--build_js" in sys.argv:
            sys.argv.remove('--build_js')
        if "--install_js" in sys.argv:
            sys.argv.remove('--install_js')
    jsbuild = False
    jsinstall = False
else:
    jsbuild = parse_jsargs()

if jsbuild:
    build_js()

if jsinstall:
    install_js()

sampledata_suffixes = ('.csv', '.conf', '.gz', '.json', '.png', '.ics')

package_path(join(SERVER, 'static'))
package_path(join(SERVER, '_templates'))
package_path(join(ROOT, 'bokeh', '_templates'))
package_path(join(ROOT, 'bokeh', 'sampledata'), sampledata_suffixes)
<<<<<<< HEAD
#scripts = ['bokeh-server', 'websocket_worker.py']
=======
package_path(join(ROOT, 'bokeh', 'server', 'redis.conf'))
scripts = ['bokeh-server', 'websocket_worker.py']
>>>>>>> e24b2fdf

if '--user' in sys.argv:
    site_packages = site.USER_SITE
else:
    site_packages = getsitepackages()[0]

path_file = join(site_packages, "bokeh.pth")
path = abspath(dirname(__file__))

print()
if 'develop' in sys.argv:
    check_remove_bokeh_install(site_packages)
    with open(path_file, "w+") as f:
        f.write(path)
    print("Installing Bokeh for development:")
    print("  - writing path '%s' to %s" % (path, path_file))
    if jsinstall:
        print("  - using %s built BokehJS from bokehjs/build\n" % (bright(yellow("NEWLY")) if jsbuild else bright(yellow("PREVIOUSLY"))))
    else:
        print("  - using %s BokehJS, located in 'bokeh.server.static'\n" % yellow("PACKAGED"))
    sys.exit()

elif 'clean' in sys.argv:
    clean()

elif 'install' in sys.argv:
    pth_removed = remove_bokeh_pth(path_file)
    print("Installing Bokeh:")
    if pth_removed:
        print("  - removed path file at %s" % path_file)
    if jsinstall:
        print("  - using %s built BokehJS from bokehjs/build\n" % (bright(yellow("NEWLY")) if jsbuild else bright(yellow("PREVIOUSLY"))))
    else:
        print("  - using %s BokehJS, located in 'bokeh.server.static'\n" % bright(yellow("PACKAGED")))

elif '--help' in sys.argv:
    if jsinstall:
        print("Bokeh-specific options available with 'install' or 'develop':")
        print()
        print("  --build_js          build and install a fresh BokehJS")
        print("  --install_js        install only last previously built BokehJS")
    else:
        print("Bokeh is using PACKAGED BokehJS, located in 'bokeh.server.static'")
        print()

print()

REQUIRES = [
        'Flask>=0.10.1',
        'Jinja2>=2.7',
        'MarkupSafe>=0.18',
        'Werkzeug>=0.9.1',
        'greenlet>=0.4.1',
        'itsdangerous>=0.21',
        'python-dateutil>=2.1',
        'requests>=1.2.3',
        'six>=1.5.2',
        'pygments>=1.6',
        'pystache>=0.5.3',
        'markdown>=2.3.1',
        'PyYAML>=3.10',
        'pyzmq>=14.3.1',
        'tornado>=4.0.1',
        # cli
        # 'click>=3.3',
        # tests
        # 'pytest'
        # 'mock>=1.0.1',
        'colorama>=0.2.7'
    ]

if sys.version_info[:2] == (2, 6):
    REQUIRES.append('argparse>=1.1')

# if sys.platform != "win32":
#     REQUIRES.append('redis>=2.7.6')

if platform.python_implementation() != "PyPy":
    # You need to install PyPy's fork of NumPy to make it work:
    # pip install git+https://bitbucket.org/pypy/numpy.git
    # Also pandas is not yet working with PyPy .
    REQUIRES.extend([
        'numpy>=1.7.1',
        'pandas>=0.11.0'
    ])

_version = versioneer.get_version()
_cmdclass = versioneer.get_cmdclass()

setup(
    name='bokeh',
    version=_version,
    cmdclass=_cmdclass,
    packages=[
        'bokeh',
        'bokeh.models',
        'bokeh.models.tests',
        'bokeh.models.widgets',
        'bokeh.charts',
        'bokeh.charts.builder',
        'bokeh.charts.builder.tests',
        'bokeh.charts.tests',
        'bokeh.compat',
        'bokeh.compat.mplexporter',
        'bokeh.compat.mplexporter.renderers',
        'bokeh.crossfilter',
        'bokeh.sampledata',
        'bokeh.server',
<<<<<<< HEAD
        'bokeh.server.core',
        'bokeh.server.core.tests',
        'bokeh.server.protocol',
        'bokeh.server.protocol.messages',
        'bokeh.server.protocol.messages.tests',
        'bokeh.server.protocol.tests',
        'bokeh.server.storage',
        'bokeh.server.storage.tests',
        'bokeh.server.tests',
        'bokeh.server.views',
        'bokeh.server.views.tests',
=======
        'bokeh.server.models',
        'bokeh.server.storage',
        'bokeh.server.tests',
        'bokeh.server.utils',
        'bokeh.server.views',
        'bokeh.server.websocket',
        'bokeh.server.zmq',
>>>>>>> e24b2fdf
        'bokeh.sphinxext',
        'bokeh.tests',
        'bokeh.transforms',
        'bokeh.util',
        'bokeh.util.tests',
        'bokeh.validation',
    ],
    package_data={'bokeh': package_data},
    author='Continuum Analytics',
    author_email='info@continuum.io',
    url='http://github.com/bokeh/bokeh',
    description='Statistical and novel interactive HTML plots for Python',
    license='New BSD',
    #scripts=scripts,
    zip_safe=False,
    install_requires=REQUIRES
)<|MERGE_RESOLUTION|>--- conflicted
+++ resolved
@@ -443,15 +443,8 @@
 sampledata_suffixes = ('.csv', '.conf', '.gz', '.json', '.png', '.ics')
 
 package_path(join(SERVER, 'static'))
-package_path(join(SERVER, '_templates'))
 package_path(join(ROOT, 'bokeh', '_templates'))
 package_path(join(ROOT, 'bokeh', 'sampledata'), sampledata_suffixes)
-<<<<<<< HEAD
-#scripts = ['bokeh-server', 'websocket_worker.py']
-=======
-package_path(join(ROOT, 'bokeh', 'server', 'redis.conf'))
-scripts = ['bokeh-server', 'websocket_worker.py']
->>>>>>> e24b2fdf
 
 if '--user' in sys.argv:
     site_packages = site.USER_SITE
@@ -560,7 +553,6 @@
         'bokeh.crossfilter',
         'bokeh.sampledata',
         'bokeh.server',
-<<<<<<< HEAD
         'bokeh.server.core',
         'bokeh.server.core.tests',
         'bokeh.server.protocol',
@@ -572,15 +564,6 @@
         'bokeh.server.tests',
         'bokeh.server.views',
         'bokeh.server.views.tests',
-=======
-        'bokeh.server.models',
-        'bokeh.server.storage',
-        'bokeh.server.tests',
-        'bokeh.server.utils',
-        'bokeh.server.views',
-        'bokeh.server.websocket',
-        'bokeh.server.zmq',
->>>>>>> e24b2fdf
         'bokeh.sphinxext',
         'bokeh.tests',
         'bokeh.transforms',
