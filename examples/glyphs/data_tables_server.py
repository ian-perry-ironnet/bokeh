--- conflicted
+++ resolved
@@ -3,14 +3,8 @@
 import time
 
 from bokeh.browserlib import view
-<<<<<<< HEAD
-from bokeh.models import ColumnDataSource, Plot, DataRange1d, LinearAxis, Grid, GlyphRenderer, BoxSelectTool
-from bokeh.models.glyphs import Circle
-from bokeh.models.widgets import TableColumn, DataTable, Select, HBox, VBox
-=======
 from bokeh.models import ColumnDataSource, DataRange1d, Plot, LinearAxis, Grid, GlyphRenderer, Circle, HoverTool, BoxSelectTool
 from bokeh.models.widgets import Select, HBox, VBox, DataTable, TableColumn, StringFormatter, NumberFormatter, StringEditor, IntEditor, NumberEditor, SelectEditor
->>>>>>> ae0b4f69
 from bokeh.document import Document
 from bokeh.session import Session
 from bokeh.sampledata.autompg2 import autompg2 as mpg
