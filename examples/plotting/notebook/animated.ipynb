{
 "metadata": {
  "name": "",
  "signature": "sha256:789b48f21a89c4a1b616f29ece0761bf8bf988af2188bec87a54be8f1c8bdddc"
 },
 "nbformat": 3,
 "nbformat_minor": 0,
 "worksheets": [
  {
   "cells": [
    {
     "cell_type": "code",
     "collapsed": false,
     "input": [
      "import time\n",
      "from numpy import pi, cos, sin, linspace, roll, zeros_like\n",
<<<<<<< HEAD
      "from bokeh.plotting import *\n",
      "from bokeh.models import GlyphRenderer"
=======
      "from bokeh.plotting import *"
>>>>>>> 4f226e0a
     ],
     "language": "python",
     "metadata": {},
     "outputs": []
    },
    {
     "cell_type": "code",
     "collapsed": false,
     "input": [
      "N = 50 + 1\n",
      "r_base = 8\n",
      "theta = linspace(0, 2*pi, N)\n",
      "r_x = linspace(0, 6*pi, N-1)\n",
      "rmin = r_base - cos(r_x) - 1\n",
      "rmax = r_base + sin(r_x) + 1\n",
      "colors = [\n",
      "    \"FFFFCC\", \"#C7E9B4\", \"#7FCDBB\", \"#41B6C4\", \"#2C7FB8\", \n",
      "    \"#253494\", \"#2C7FB8\", \"#41B6C4\", \"#7FCDBB\", \"#C7E9B4\"\n",
      "] * 5\n",
      "cx = cy = zeros_like(rmin)"
     ],
     "language": "python",
     "metadata": {},
     "outputs": []
    },
    {
     "cell_type": "markdown",
     "metadata": {},
     "source": [
      "*To run these examples you must execute the command `python bokeh-server` in the top-level Bokeh source directory first.*"
     ]
    },
    {
     "cell_type": "code",
     "collapsed": false,
     "input": [
      "output_notebook(url=\"default\")"
     ],
     "language": "python",
     "metadata": {},
     "outputs": []
    },
    {
     "cell_type": "code",
     "collapsed": false,
     "input": [
      "p = figure(x_range=[-11, 11], y_range=[-11, 11])"
     ],
     "language": "python",
     "metadata": {},
     "outputs": []
    },
    {
     "cell_type": "code",
     "collapsed": false,
     "input": [
      "p.annular_wedge(cx, cy, rmin, rmax, theta[:-1], theta[1:],\n",
      "                fill_color = colors, line_color=\"black\", name=\"aw\")"
     ],
     "language": "python",
     "metadata": {},
     "outputs": []
    },
    {
     "cell_type": "code",
     "collapsed": false,
     "input": [
      "renderer = p.select(dict(name=\"aw\"))[0]\n",
      "ds = renderer.data_source\n",
      "show(p)\n",
      "while True:\n",
      "    rmin = ds.data[\"inner_radius\"]\n",
      "    rmin = roll(rmin, 1)\n",
      "    ds.data[\"inner_radius\"] = rmin\n",
      "    \n",
      "    rmax = ds.data[\"outer_radius\"]\n",
      "    rmax = roll(rmax, -1)\n",
      "    ds.data[\"outer_radius\"] = rmax\n",
      "    \n",
      "    cursession().store_objects(ds)\n",
      "    time.sleep(.10)"
     ],
     "language": "python",
     "metadata": {},
     "outputs": []
    },
    {
     "cell_type": "code",
     "collapsed": false,
     "input": [],
     "language": "python",
     "metadata": {},
     "outputs": []
    }
   ],
   "metadata": {}
  }
 ]
}<|MERGE_RESOLUTION|>--- conflicted
+++ resolved
@@ -14,12 +14,7 @@
      "input": [
       "import time\n",
       "from numpy import pi, cos, sin, linspace, roll, zeros_like\n",
-<<<<<<< HEAD
-      "from bokeh.plotting import *\n",
-      "from bokeh.models import GlyphRenderer"
-=======
       "from bokeh.plotting import *"
->>>>>>> 4f226e0a
      ],
      "language": "python",
      "metadata": {},
