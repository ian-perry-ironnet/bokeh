{
<<<<<<< HEAD
 "metadata": {
  "name": "",
  "signature": "sha256:e2ef1f01e00a4ccddf00cd4fa9a795177905125674abaecb272b422799d14ba5"
 },
 "nbformat": 3,
 "nbformat_minor": 0,
 "worksheets": [
  {
   "cells": [
    {
     "cell_type": "code",
     "collapsed": false,
     "input": [
      "from collections import OrderedDict\n",
      "\n",
      "import numpy as np\n",
      "import pandas as pd\n",
      "\n",
      "from bokeh.charts import Bar\n",
      "from bokeh.plotting import VBox, output_notebook, show\n",
      "from bokeh.sampledata.olympics2014 import data as original_data"
     ],
     "language": "python",
     "metadata": {},
     "outputs": []
    },
    {
     "cell_type": "code",
     "collapsed": false,
     "input": [
      "data = {d['abbr']: d['medals'] for d in original_data['data'] if d['medals']['total'] > 0}\n",
      "\n",
      "countries = sorted(data.keys(), key=lambda x: data[x]['total'], reverse=True)\n",
      "\n",
      "gold = np.array([data[abbr]['gold'] for abbr in countries], dtype=np.float)\n",
      "silver = np.array([data[abbr]['silver'] for abbr in countries], dtype=np.float)\n",
      "bronze = np.array([data[abbr]['bronze'] for abbr in countries], dtype=np.float)\n",
      "output_notebook()\n",
      "medals = OrderedDict(bronze=bronze, silver=silver, gold=gold)"
     ],
     "language": "python",
     "metadata": {},
     "outputs": []
    },
    {
     "cell_type": "code",
     "collapsed": false,
     "input": [
      "bar = Bar(\n",
      "    medals, countries, title=\"grouped, dict input\", \n",
      "    xlabel=\"countries\", ylabel=\"medals\", legend=\"top_right\", width=600, height=400)\n",
      "show(bar)"
     ],
     "language": "python",
     "metadata": {},
     "outputs": []
    },
    {
     "cell_type": "code",
     "collapsed": false,
     "input": [
      "bar = Bar(\n",
      "    medals, countries, title=\"stacked, dict input\", \n",
      "    xlabel=\"countries\", ylabel=\"medals\", legend=\"top_right\", width=600, height=400, stacked=True)\n",
      "show(bar)"
     ],
     "language": "python",
     "metadata": {},
     "outputs": []
    },
    {
     "cell_type": "code",
     "collapsed": false,
     "input": [
      "df = pd.DataFrame(medals, index=countries)\n",
      "\n",
      "bar1 = Bar(\n",
      "    df, title=\"stacked, pandas input\", xlabel=\"countries\", ylabel=\"medals\", \n",
      "    legend=\"top_right\", width=600, height=400, stacked=True)\n",
      "\n",
      "bar2 = bar = Bar(\n",
      "    df, title=\"grouped, pandas input\", xlabel=\"countries\", ylabel=\"medals\", \n",
      "    legend=\"top_right\", width=600, height=400, stacked=False)\n",
      "\n",
      "show(VBox(bar1, bar2))"
     ],
     "language": "python",
     "metadata": {},
     "outputs": []
    },
    {
     "cell_type": "code",
     "collapsed": false,
     "input": [
      "medals = np.array([bronze, silver, gold])\n",
      "bar = Bar(\n",
      "    medals, title=\"grouped, array input\", xlabel=\"countries\", ylabel=\"medals\", \n",
      "    legend=\"top_right\", width=600, height=400)\n",
      "show(bar)"
     ],
     "language": "python",
     "metadata": {},
     "outputs": []
    },
    {
     "cell_type": "code",
     "collapsed": false,
     "input": [
      "from blaze import Data\n",
      "from bokeh.plotting import output_notebook, show\n",
      "output_notebook()\n",
      "medals = Data(df)\n",
      "bar = Bar(\n",
      "    medals, cat=countries, title=\"grouped, df_input\", xlabel=\"countries\", \n",
      "    ylabel=\"medals\", legend='top_right', stacked=True, width=800, height=600)\n",
      "output_notebook()\n",
      "show(bar)"
     ],
     "language": "python",
     "metadata": {},
     "outputs": []
    },
    {
     "cell_type": "code",
     "collapsed": false,
     "input": [],
     "language": "python",
     "metadata": {},
     "outputs": []
    }
   ],
   "metadata": {}
=======
 "cells": [
  {
   "cell_type": "code",
   "execution_count": null,
   "metadata": {
    "collapsed": false
   },
   "outputs": [],
   "source": [
    "from collections import OrderedDict\n",
    "\n",
    "import numpy as np\n",
    "import pandas as pd\n",
    "\n",
    "from bokeh.charts import Bar, VBox, output_notebook, show\n",
    "from bokeh.sampledata.olympics2014 import data as original_data"
   ]
  },
  {
   "cell_type": "code",
   "execution_count": null,
   "metadata": {
    "collapsed": false
   },
   "outputs": [],
   "source": [
    "data = {d['abbr']: d['medals'] for d in original_data['data'] if d['medals']['total'] > 0}\n",
    "\n",
    "countries = sorted(data.keys(), key=lambda x: data[x]['total'], reverse=True)\n",
    "\n",
    "gold = np.array([data[abbr]['gold'] for abbr in countries], dtype=np.float)\n",
    "silver = np.array([data[abbr]['silver'] for abbr in countries], dtype=np.float)\n",
    "bronze = np.array([data[abbr]['bronze'] for abbr in countries], dtype=np.float)"
   ]
  },
  {
   "cell_type": "code",
   "execution_count": null,
   "metadata": {
    "collapsed": false
   },
   "outputs": [],
   "source": [
    "output_notebook()"
   ]
  },
  {
   "cell_type": "code",
   "execution_count": null,
   "metadata": {
    "collapsed": false
   },
   "outputs": [],
   "source": [
    "medals = OrderedDict(bronze=bronze, silver=silver, gold=gold)"
   ]
  },
  {
   "cell_type": "code",
   "execution_count": null,
   "metadata": {
    "collapsed": false
   },
   "outputs": [],
   "source": [
    "bar = Bar(\n",
    "    medals, countries, title=\"grouped, dict input\", \n",
    "    xlabel=\"countries\", ylabel=\"medals\", legend=True, width=600, height=400)\n",
    "show(bar)"
   ]
  },
  {
   "cell_type": "code",
   "execution_count": null,
   "metadata": {
    "collapsed": false
   },
   "outputs": [],
   "source": [
    "bar = Bar(\n",
    "    medals, countries, title=\"stacked, dict input\", \n",
    "    xlabel=\"countries\", ylabel=\"medals\", legend=True, width=600, height=400, stacked=True)\n",
    "show(bar)"
   ]
  },
  {
   "cell_type": "code",
   "execution_count": null,
   "metadata": {
    "collapsed": false
   },
   "outputs": [],
   "source": [
    "df = pd.DataFrame(medals, index=countries)\n",
    "\n",
    "bar1 = Bar(\n",
    "    df, title=\"stacked, pandas input\", xlabel=\"countries\", ylabel=\"medals\", \n",
    "    legend=True, width=600, height=400, stacked=True)\n",
    "\n",
    "bar2 = bar = Bar(\n",
    "    df, title=\"grouped, pandas input\", xlabel=\"countries\", ylabel=\"medals\", \n",
    "    legend=True, width=600, height=400, stacked=False)\n",
    "\n",
    "show(VBox(bar1, bar2))"
   ]
  },
  {
   "cell_type": "code",
   "execution_count": null,
   "metadata": {
    "collapsed": false
   },
   "outputs": [],
   "source": [
    "medals = np.array([bronze, silver, gold])\n",
    "bar = Bar(\n",
    "    medals, title=\"grouped, array input\", xlabel=\"countries\", ylabel=\"medals\", \n",
    "    legend=True, width=600, height=400)\n",
    "show(bar)"
   ]
  },
  {
   "cell_type": "code",
   "execution_count": null,
   "metadata": {
    "collapsed": false
   },
   "outputs": [],
   "source": []
>>>>>>> 2c26f543
  }
 ],
 "metadata": {},
 "nbformat": 4,
 "nbformat_minor": 0
}<|MERGE_RESOLUTION|>--- conflicted
+++ resolved
@@ -1,8 +1,7 @@
 {
-<<<<<<< HEAD
  "metadata": {
   "name": "",
-  "signature": "sha256:e2ef1f01e00a4ccddf00cd4fa9a795177905125674abaecb272b422799d14ba5"
+  "signature": "sha256:4c0d09d0cab37b3829d28735cf47ab4621d4bf7ba53e47c7a43b10de139b3622"
  },
  "nbformat": 3,
  "nbformat_minor": 0,
@@ -14,12 +13,10 @@
      "collapsed": false,
      "input": [
       "from collections import OrderedDict\n",
-      "\n",
       "import numpy as np\n",
       "import pandas as pd\n",
-      "\n",
-      "from bokeh.charts import Bar\n",
-      "from bokeh.plotting import VBox, output_notebook, show\n",
+      "from bokeh.charts import Bar, output_notebook, show\n",
+      "from bokeh.plotting import VBox\n",
       "from bokeh.sampledata.olympics2014 import data as original_data"
      ],
      "language": "python",
@@ -109,13 +106,11 @@
      "collapsed": false,
      "input": [
       "from blaze import Data\n",
-      "from bokeh.plotting import output_notebook, show\n",
-      "output_notebook()\n",
+      "\n",
       "medals = Data(df)\n",
       "bar = Bar(\n",
       "    medals, cat=countries, title=\"grouped, df_input\", xlabel=\"countries\", \n",
       "    ylabel=\"medals\", legend='top_right', stacked=True, width=800, height=600)\n",
-      "output_notebook()\n",
       "show(bar)"
      ],
      "language": "python",
@@ -132,140 +127,6 @@
     }
    ],
    "metadata": {}
-=======
- "cells": [
-  {
-   "cell_type": "code",
-   "execution_count": null,
-   "metadata": {
-    "collapsed": false
-   },
-   "outputs": [],
-   "source": [
-    "from collections import OrderedDict\n",
-    "\n",
-    "import numpy as np\n",
-    "import pandas as pd\n",
-    "\n",
-    "from bokeh.charts import Bar, VBox, output_notebook, show\n",
-    "from bokeh.sampledata.olympics2014 import data as original_data"
-   ]
-  },
-  {
-   "cell_type": "code",
-   "execution_count": null,
-   "metadata": {
-    "collapsed": false
-   },
-   "outputs": [],
-   "source": [
-    "data = {d['abbr']: d['medals'] for d in original_data['data'] if d['medals']['total'] > 0}\n",
-    "\n",
-    "countries = sorted(data.keys(), key=lambda x: data[x]['total'], reverse=True)\n",
-    "\n",
-    "gold = np.array([data[abbr]['gold'] for abbr in countries], dtype=np.float)\n",
-    "silver = np.array([data[abbr]['silver'] for abbr in countries], dtype=np.float)\n",
-    "bronze = np.array([data[abbr]['bronze'] for abbr in countries], dtype=np.float)"
-   ]
-  },
-  {
-   "cell_type": "code",
-   "execution_count": null,
-   "metadata": {
-    "collapsed": false
-   },
-   "outputs": [],
-   "source": [
-    "output_notebook()"
-   ]
-  },
-  {
-   "cell_type": "code",
-   "execution_count": null,
-   "metadata": {
-    "collapsed": false
-   },
-   "outputs": [],
-   "source": [
-    "medals = OrderedDict(bronze=bronze, silver=silver, gold=gold)"
-   ]
-  },
-  {
-   "cell_type": "code",
-   "execution_count": null,
-   "metadata": {
-    "collapsed": false
-   },
-   "outputs": [],
-   "source": [
-    "bar = Bar(\n",
-    "    medals, countries, title=\"grouped, dict input\", \n",
-    "    xlabel=\"countries\", ylabel=\"medals\", legend=True, width=600, height=400)\n",
-    "show(bar)"
-   ]
-  },
-  {
-   "cell_type": "code",
-   "execution_count": null,
-   "metadata": {
-    "collapsed": false
-   },
-   "outputs": [],
-   "source": [
-    "bar = Bar(\n",
-    "    medals, countries, title=\"stacked, dict input\", \n",
-    "    xlabel=\"countries\", ylabel=\"medals\", legend=True, width=600, height=400, stacked=True)\n",
-    "show(bar)"
-   ]
-  },
-  {
-   "cell_type": "code",
-   "execution_count": null,
-   "metadata": {
-    "collapsed": false
-   },
-   "outputs": [],
-   "source": [
-    "df = pd.DataFrame(medals, index=countries)\n",
-    "\n",
-    "bar1 = Bar(\n",
-    "    df, title=\"stacked, pandas input\", xlabel=\"countries\", ylabel=\"medals\", \n",
-    "    legend=True, width=600, height=400, stacked=True)\n",
-    "\n",
-    "bar2 = bar = Bar(\n",
-    "    df, title=\"grouped, pandas input\", xlabel=\"countries\", ylabel=\"medals\", \n",
-    "    legend=True, width=600, height=400, stacked=False)\n",
-    "\n",
-    "show(VBox(bar1, bar2))"
-   ]
-  },
-  {
-   "cell_type": "code",
-   "execution_count": null,
-   "metadata": {
-    "collapsed": false
-   },
-   "outputs": [],
-   "source": [
-    "medals = np.array([bronze, silver, gold])\n",
-    "bar = Bar(\n",
-    "    medals, title=\"grouped, array input\", xlabel=\"countries\", ylabel=\"medals\", \n",
-    "    legend=True, width=600, height=400)\n",
-    "show(bar)"
-   ]
-  },
-  {
-   "cell_type": "code",
-   "execution_count": null,
-   "metadata": {
-    "collapsed": false
-   },
-   "outputs": [],
-   "source": []
->>>>>>> 2c26f543
   }
- ],
- "metadata": {},
- "nbformat": 4,
- "nbformat_minor": 0
+ ]
 }