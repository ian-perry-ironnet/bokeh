--- conflicted
+++ resolved
@@ -32,11 +32,7 @@
     'sphinx.ext.ifconfig',
     'sphinx.ext.inheritance_diagram',
     'sphinx.ext.napoleon',
-<<<<<<< HEAD
-=======
-    'sphinxcontrib.autohttp.flask',
     'sphinx.ext.intersphinx',
->>>>>>> 4de7aff2
     'bokeh.sphinxext.bokeh_autodoc',
     'bokeh.sphinxext.bokeh_gallery',
     'bokeh.sphinxext.bokeh_github',
