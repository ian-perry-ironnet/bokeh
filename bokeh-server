--- conflicted
+++ resolved
@@ -1,102 +1,6 @@
 #!/usr/bin/env python
 from __future__ import print_function
 
-<<<<<<< HEAD
-from bokeh.server import start
-
-import argparse, sys
-import logging
-
-DEFAULT_BACKEND = 'redis'
-if 'win32' in sys.platform:
-    DEFAULT_BACKEND = 'memory'
-
-def build_parser():
-    parser = argparse.ArgumentParser(description="Start the Bokeh plot server")
-    parser.add_argument("-d", "--debug",
-                        action="store_true",
-                        default=False,
-                        help="debug mode for flask"
-                        )
-    parser.add_argument("-j", "--debugjs",
-                        action="store_true",
-                        default=False,
-                        help="Whether to use bokehjs from the bokehjs build directory in the source tree or not"
-                        )
-    parser.add_argument("-s", "--splitjs",
-                        action="store_true",
-                        default=False,
-                        help="don't serve compiled bokeh.js file.  This can only be True if debugjs is True"
-                        )
-    parser.add_argument("-v", "--verbose", action="store_true", default=False)
-    parser.add_argument("--backend",
-                        help="storage backend: [ redis | memory | shelve ], default: %s" % DEFAULT_BACKEND,
-                        type=str,
-                        default=DEFAULT_BACKEND
-                        )
-    parser.add_argument("--ip",
-                        help="The IP address the bokeh server will listen on",
-                        type=str,
-                        default="127.0.0.1"
-                        )
-    parser.add_argument("--bokeh-port",
-                        help="port for bokeh server",
-                        type=int,
-                        default=5006
-                        )
-    parser.add_argument("--redis-port",
-                        help="port for redis",
-                        type=int,
-                        default=7001
-                        )
-    parser.add_argument("-r", "--start-redis",
-                        help="start redis",
-                        action="store_false",
-                        default=True
-                        )
-    parser.add_argument("-m", "--multi-user",
-                        help="multi user",
-                        action="store_true",
-                        default=False
-                        )
-    parser.add_argument("-D", "--data-directory",
-                        help="data directory",
-                        type=str
-                        )
-    return parser
-
-def main():
-    parser = build_parser()
-    args = parser.parse_args(sys.argv[1:])
-
-    start.bokeh_app.debug = False
-    start.app.debug = False
-    start.bokeh_app.splitjs = args.splitjs
-    start.bokeh_app.debugjs = args.debugjs
-
-    backend = {
-        "type": args.backend,
-        "redis_port": args.redis_port,
-        "start_redis": args.start_redis,
-    }
-    start.prepare_app(backend, single_user_mode=not args.multi_user, 
-                      data_directory=args.data_directory)
-    start.register_blueprint()
-    if args.debug:
-        print("running with debug")
-        start.bokeh_app.debug = True
-        logging.basicConfig(level=logging.DEBUG)
-        import werkzeug.serving
-        @werkzeug.serving.run_with_reloader
-        def helper():
-            start.start_app(host=args.ip, port=args.bokeh_port, verbose=True)
-
-    else:
-        logging.basicConfig(level=logging.INFO)
-        start.start_app(host=args.ip, port=args.bokeh_port, verbose=args.verbose)
-
-=======
->>>>>>> f45743f5
 if __name__ == "__main__":
     import bokeh.server
 
